"""
    This script uses results produced by save_latent_encodings.py
    Separation in two skipts was simply needed to experiment with visual style without re-running the net every time
"""

from pathlib import Path
import torch
import pickle
import numpy as np
from datetime import datetime

# visualization
from sklearn.manifold import TSNE
import matplotlib.pyplot as plt
import matplotlib


# Do avoid a need for changing Evironmental Variables outside of this script
import os
import sys
import inspect
currentdir = os.path.dirname(os.path.realpath(__file__))
parentdir = os.path.dirname(currentdir)
sys.path.insert(0, parentdir) 

# my
import customconfig
import data
import nets
from trainer import Trainer
from experiment import WandbRunWrappper


def load_model_loader(experiment, datasets_path, subset='test'):
    """
        Return NN model object and a test set loader accosiated with given experiment
    """
    # -------- data -------
    # data_config also contains the names of datasets to use
    split, batch_size, data_config = experiment.data_info()  # note that run is not initialized -- we use info from finished run
    data_config.update({'obj_filetag': 'sim'})  # , 'max_datapoints_per_type': 300})

    dataset = data.Garment3DPatternFullDataset(
        datasets_path, data_config, gt_caching=True, feature_caching=True)
    datawrapper = data.DatasetWrapper(dataset, known_split=split, batch_size=batch_size)
    test_loader = datawrapper.get_loader(subset)

    # ----- Model -------
    model_class = getattr(nets, experiment.NN_config()['model'])
    model = model_class(dataset.config, experiment.NN_config(), experiment.NN_config()['loss'])
    model.load_state_dict(experiment.load_best_model(device='cuda:0')['model_state_dict'])

    return test_loader, model, dataset


def get_encodings(model, loader, dataset, save_to=None):
    """
        Get latent space encodings on the test set from the given experiment (defines both dataset and the model)
        Save then to given folder if provided
    """

    # get all encodings
    device = torch.device('cuda:0' if torch.cuda.is_available() else 'cpu')
    model.to(device)
    model.eval()
    all_garment_encodings = []
    all_panel_encodings = []
    classes_garments = []
    classes_panels = []
    with torch.no_grad():
        for batch in loader:
            features = batch['features'].to(device)
            garment_encodings = model.module.forward_encode(features)

<<<<<<< HEAD
            if hasattr(model.module, 'forward_panel_enc_from_3d'):
                panel_encodings, _ = model.module.forward_panel_enc_from_3d(features)
=======
            if hasattr(model, 'forward_panel_enc_from_3d'):
                panel_encodings, _, _ = model.forward_panel_enc_from_3d(features)
>>>>>>> 7b42e91f
                panel_encodings = panel_encodings.view(-1, panel_encodings.shape[-1])  # flatten pattern dim
            else:
                panel_encodings = model.module.forward_pattern_decode(garment_encodings)

            all_garment_encodings.append(garment_encodings)
            all_panel_encodings.append(panel_encodings)

            classes_garments += batch['data_folder']
            for pattern_id in range(len(batch['data_folder'])):
                # copy the folder of pattern to every panel in it's patten
                classes_panels += [batch['data_folder'][pattern_id] for _ in range(model.module.max_pattern_size)]

    all_garment_encodings = torch.cat(all_garment_encodings).cpu().numpy()
    all_panel_encodings = torch.cat(all_panel_encodings).cpu().numpy()

    classes_garments = [dataset.data_folders_nicknames[data_folder] for data_folder in classes_garments]
    classes_panels = [dataset.data_folders_nicknames[data_folder] for data_folder in classes_panels]

    if save_to is not None:
        np.save(save_to / 'enc_garments.npy', all_garment_encodings)
        np.save(save_to / 'enc_panels.npy', all_panel_encodings)
        with open(save_to / 'data_folders_garments.pkl', 'wb') as fp:
            pickle.dump(classes_garments, fp)
        with open(save_to / 'data_folders_panels.pkl', 'wb') as fp:
            pickle.dump(classes_panels, fp)
    
    return all_garment_encodings, classes_garments, all_panel_encodings, classes_panels


def load_enc_from_files(encodings_folder, enc_tag='garments'):
    """
        Load serialized encodings for particular type of encoding
        Supported tags (aka types): {'garments', 'panels'}
    """

    all_encodings = np.load(encodings_folder / ('enc_' + enc_tag + '.npy'))
    with open(encodings_folder / ('data_folders_' + enc_tag + '.pkl'), 'rb') as fp:
        classes = pickle.load(fp)

    print(all_encodings.shape, len(classes))

    return all_encodings, classes


def tsne_plot(all_encodings, classes, num_components=2, save_to='./', name_tag='enc', interactive_mode=False, dpi=300):
    """
        Plot encodings using TSNE dimentionality reduction
    """
    if num_components != 2 and num_components != 3:
        raise NotImplementedError('Unsupported number ({}) of tsne components requested. Only 2D and 3D are supported'.format(
            num_components
        ))
    # https://towardsdatascience.com/visualising-high-dimensional-datasets-using-pca-and-t-sne-in-python-8ef87e7915b
    # https://scipy-lectures.org/packages/scikit-learn/auto_examples/plot_tsne.html
    tsne = TSNE(n_components=num_components, random_state=0)
    enc_reduced = tsne.fit_transform(all_encodings)

    # ----- Visualize ------
    # update class labeling
    # This is hardcoded stuff because it's mostly needed for final presentation
    # TODO avoid hardcoding dataset names (or template names) -- picking up colors from dataset properties?
    mapping = {
        # train
        'tee_sleeveless': 'Sleeveless Shirts and dresses',
        'tee': 'Shirts and dresses',
        'jacket': 'Jacket',
        'jacket_hood': 'Open Hoody',
        'pants_straight_sides': 'Pants',
        'wb_pants_straight': 'Waistband pants',
        'jumpsuit_sleeveless': 'Sleeveless Jumpsuit',
        'skirt_4_panels': '4-panel Skirts',
        'skirt_2_panels': '2-panel Skirts',
        'skirt_8_panels': '8-panel Skirts',
        'dress_sleeveless': 'Sleeveless Dresses',
        'wb_dress_sleeveless': 'Sleeveless Waistband dresses'

        # test
    }
    classes = np.array([mapping.get(label, 'Unknown') for label in classes])

    # define colors
    colors = {
        # train
        'Shirts and dresses': (0.747, 0.236, 0.048),  # (190, 60, 12)
        'Sleevelss Shirts and dresses': (0.747, 0.236, 0.048),  # (190, 60, 12)
        'Jacket': (0.4793117642402649, 0.10461537539958954, 0.0),
        'Open Hoody': (0.746999979019165, 0.28518322110176086, 0.11503798514604568), 
        '8-panel Skirts': (0.048, 0.0290, 0.747),  # (12, 74, 190)
        '4-panel Skirts': (0.048, 0.0290, 0.747),  # (12, 74, 190)
        '2-panel Skirts': (0.24227915704250336, 0.6172128915786743, 1.0),  
        'Pants': (0.025, 0.354, 0.152),  # (6, 90. 39)
        'Sleeveless Jumpsuit': (0.6104, 0.3023, 0.0872),  # (105,52,15)  TODO DOuble check colors
        'Sleeveless Waistband dresses': (0.2, 0.007, 0.192),  
        'Sleeveless Dresses': (0.527, 0.0, 0.0),  # (134,0,0)
        'Waistband pants': (0.250900000333786, 0.3528999984264374, 0.13330000638961792), 

        # test
        'Dresses': (0.527, 0.0, 0.0),  # (134,0,0)
        'Jumpsuit': (0.6104, 0.3023, 0.0872),  # (105,52,15)

        # other
        'Waistband dresses': (0.2, 0.007, 0.192), 
        'Unknown': (0.15, 0.15, 0.15)
    }

    # global plot edges color setup
    # https://stackoverflow.com/questions/7778954/elegantly-changing-the-color-of-a-plot-frame-in-matplotlib/7944576
    base_color = '#737373'
    matplotlib.rc('axes', edgecolor=base_color)

    # plot
    if num_components == 3:
        fig = plt.figure()
        ax = fig.add_subplot(111, projection='3d')
    else:  # 2D
        fig, ax = plt.subplots()

    # plot data
    for label, color in colors.items():
        if len(enc_reduced[classes == label, 0] > 0):  # skip unused classes
            if num_components == 3:
                ax.scatter(
                    enc_reduced[classes == label, 0], enc_reduced[classes == label, 1], enc_reduced[classes == label, 2],
                    color=color, label=label,
                    edgecolors=None, alpha=0.5, s=17)
            else:
                ax.scatter(
                    enc_reduced[classes == label, 0], enc_reduced[classes == label, 1],
                    color=color, label=label,
                    edgecolors=None, alpha=0.5, s=17)
            if label == 'Unknown':
                print('TSNE_plot::Warning::Some labels are unknown and thus colored with Dark Grey')
    plt.legend()

    # Axes colors
    ax.tick_params(axis='x', colors=base_color)
    ax.tick_params(axis='y', colors=base_color)
    if num_components == 3:
        ax.tick_params(axis='z', colors=base_color)

    # plt.savefig('D:/MyDocs/GigaKorea/SIGGRAPH2021 submission materials/Latent space/tsne.pdf', dpi=300, bbox_inches='tight')
    plt.savefig(save_to / ('tsne_' + name_tag + '_' + str(num_components) + 'd.pdf'), dpi=dpi, bbox_inches='tight')
    plt.savefig(save_to / ('tsne_' + name_tag + '_' + str(num_components) + 'd.jpg'), dpi=dpi, bbox_inches='tight')
    if interactive_mode:
        plt.show()
    
    print('Info::Saved TSNE plot for {}'.format(name_tag))


if __name__ == '__main__':
    system_info = customconfig.Properties('./system.json')
    from_experiment = True
    if from_experiment:
        experiment = WandbRunWrappper(
            system_info['wandb_username'],
            project_name='Test-Garments-Reconstruction', 
            run_name='attention-3d-ordered', 
            run_id='2sjhdio6')  # finished experiment

        if not experiment.is_finished():
            print('Warning::Evaluating unfinished experiment')

        out_folder = Path(system_info['output']) / ('tsne_' + experiment.run_name + '_' + datetime.now().strftime('%y%m%d-%H-%M-%S'))
        out_folder.mkdir(parents=True, exist_ok=True)

        # extract encodings
        data_loader, model, dataset = load_model_loader(experiment, system_info['datasets_path'], 'test')

        garment_enc, garment_classes, panel_enc, panel_classes = get_encodings(model, data_loader, dataset, out_folder)

    else:
        # if loading from file
        encodings_folder_name = 'tsne_tee-1000-800-server_210408-11-51-05'
        out_folder = Path(system_info['output']) / encodings_folder_name
        garment_enc, garment_classes = load_enc_from_files(out_folder, 'garments')
        panel_enc, panel_classes = load_enc_from_files(out_folder, 'panels')

    # save plots
    tsne_plot(garment_enc, garment_classes, 2, out_folder, 'garments', True, dpi=600)
    tsne_plot(garment_enc, garment_classes, 3, out_folder, 'garments', True, dpi=600)
    tsne_plot(panel_enc, panel_classes, 2, out_folder, 'panels', True, dpi=600)
    tsne_plot(panel_enc, panel_classes, 3, out_folder, 'panels', True, dpi=600)<|MERGE_RESOLUTION|>--- conflicted
+++ resolved
@@ -72,13 +72,8 @@
             features = batch['features'].to(device)
             garment_encodings = model.module.forward_encode(features)
 
-<<<<<<< HEAD
             if hasattr(model.module, 'forward_panel_enc_from_3d'):
-                panel_encodings, _ = model.module.forward_panel_enc_from_3d(features)
-=======
-            if hasattr(model, 'forward_panel_enc_from_3d'):
-                panel_encodings, _, _ = model.forward_panel_enc_from_3d(features)
->>>>>>> 7b42e91f
+                panel_encodings, _, _ = model.module.forward_panel_enc_from_3d(features)
                 panel_encodings = panel_encodings.view(-1, panel_encodings.shape[-1])  # flatten pattern dim
             else:
                 panel_encodings = model.module.forward_pattern_decode(garment_encodings)
