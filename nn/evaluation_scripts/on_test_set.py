--- conflicted
+++ resolved
@@ -59,13 +59,8 @@
 experiment = WandbRunWrappper(
     system_info['wandb_username'],
     project_name='Garments-Reconstruction', 
-<<<<<<< HEAD
     run_name='Tee-JS-stitches-all', 
     run_id='2hfx5dkv')  # finished experiment
-=======
-    run_name='Tee-JS-cluster-dec-freezing', 
-    run_id='2p0fhfgd')  # finished experiment
->>>>>>> 823e175e
 
 if not experiment.is_finished():
     print('Warning::Evaluating unfinished experiment')
@@ -118,13 +113,8 @@
 model.module.loss.debug_prints = True
 
 # ------- Evaluate --------
-<<<<<<< HEAD
-# valid_loss = metrics.eval_metrics(model, datawrapper, 'validation')
-# print('Validation metrics: {}'.format(valid_loss))
-=======
 valid_loss = metrics.eval_metrics(model, datawrapper, 'validation')
 print('Validation metrics: {}'.format(valid_loss))
->>>>>>> 823e175e
 # valid_breakdown = metrics.eval_metrics(model, datawrapper, 'valid_per_data_folder')
 # print('Validation metrics per dataset: {}'.format(valid_breakdown))
 
@@ -138,21 +128,12 @@
 # experiment.add_statistic('test_on_best', test_metrics)
 # experiment.add_statistic('test', test_breakdown)
 
-<<<<<<< HEAD
-# -------- Predict ---------
-# save prediction for validation to file
-prediction_path = datawrapper.predict(model, save_to=Path(system_info['output']), sections=['validation', 'test'])
-print('Saved to {}'.format(prediction_path))
-# # reflect predictions info in expetiment
-experiment.add_statistic('pred_folder', prediction_path.name)
-=======
 # # -------- Predict ---------
 # # save prediction for validation to file
 # prediction_path = datawrapper.predict(model, save_to=Path(system_info['output']), sections=['validation', 'test'])
 # print('Saved to {}'.format(prediction_path))
 # # # reflect predictions info in expetiment
 # experiment.add_statistic('pred_folder', prediction_path.name)
->>>>>>> 823e175e
 
-art_name = 'multi-data' if len(datawrapper.dataset.data_folders) > 1 else datawrapper.dataset.data_folders[0]  # + '-scan'
-experiment.add_artifact(prediction_path, art_name, 'result')+# art_name = 'multi-data' if len(datawrapper.dataset.data_folders) > 1 else datawrapper.dataset.data_folders[0]  # + '-scan'
+# experiment.add_artifact(prediction_path, art_name, 'result')