from pathlib import Path
import argparse
import numpy as np
import torch.nn as nn

# My modules
import customconfig
import data
import nets
import metrics
from trainer import Trainer
from experiment import WandbRunWrappper
import nn.evaluation_scripts.latent_space_vis as tsne_plot


def get_values_from_args():
    """command line arguments to control the run for running wandb Sweeps!"""
    # https://stackoverflow.com/questions/40001892/reading-named-command-arguments
    parser = argparse.ArgumentParser()
    
    # Default values from run 3cyu4gef, best accuracy\speed after sweep y1mmngej

    # basic
    parser.add_argument('--mesh_samples_multiplier', '-m', help='number of samples per mesh as multiplier of 500', type=int, default=5)
    parser.add_argument('--net_seed', '-ns', help='random seed for net initialization', type=float, default=916143406)
    parser.add_argument('--obj_nametag', '-obj', help='substring to identify 3D model files to load', type=str, default='sim')
    # Pattern decoder
    parser.add_argument('--pattern_encoding_multiplier', '-pte', help='size of pattern encoding as multiplier of 10', type=int, default=9)
    parser.add_argument('--pattern_n_layers', '-ptl', help='number of layers in pattern decoder', type=int, default=2)
    parser.add_argument('--panel_encoding_multiplier', '-pe', help='size of panel encoding as multiplier of 10', type=int, default=10)
    parser.add_argument('--panel_n_layers', '-pl', help='number of layers in panel decoder', type=int, default=3)
    parser.add_argument('--pattern_decoder', '-rdec', help='type of pattern decoder module', type=str, default='LSTMDecoderModule')
    parser.add_argument('--panel_decoder', '-ldec', help='type of panel decoder module', type=str, default='LSTMDecoderModule')
    # stitches
    parser.add_argument('--st_tag_len', '-stlen', help='size of the stitch tag', type=int, default=3)
    parser.add_argument('--st_tag_margin', '-stmar', help='margin for stitch tags separation', type=float, default=0.3)
    parser.add_argument('--st_tag_hardnet', '-sthard', help='weather to use hardnet in stitch loss', type=int, default=0)

    # EdgeConv
    parser.add_argument('--conv_depth', '-cd', help='number of convolutional layers in EdgeConv', type=int, default=2)
    parser.add_argument('--k_multiplier', '-k', help='number of nearest neigbors for graph construction in EdgeConv as multiplier of 5', type=int, default=1)
    parser.add_argument('--ec_hidden_multiplier', '-ech', help='size of EdgeConv hidden layers as multiplier of 8', type=int, default=25)
    parser.add_argument('--ec_hidden_depth', '-echd', help='number of hidden layers in EdgeConv', type=int, default=2)
    parser.add_argument('--ec_feature_multiplier', '-ecf', help='size of EdgeConv feature on each conv as multiplier of 8', type=int, default=14)
    parser.add_argument('--ec_conv_aggr', '-ecca', help='type of feature aggregation in EdgeConv on edge level', type=str, default='max')
    parser.add_argument('--ec_global_aggr', '-ecga', help='type of feature aggregation in EdgeConv on graph level', type=str, default='mean')
    parser.add_argument('--ec_skip', '-ecsk', help='Wether to use skip connections in EdgeConv', type=int, default=0)
    parser.add_argument('--ec_gpool', '-ecgp', help='Wether to use graph pooling after convolution in EdgeConv', type=int, default=0)
    parser.add_argument('--ec_gpool_ratio', '-ecr', help='ratio of graph pooling in EdgeConv', type=float, default=0.1)

    args = parser.parse_args()
    print(args)

    data_config = {
        'mesh_samples': args.mesh_samples_multiplier * 500,
        'obj_filetag': args.obj_nametag
    }

    nn_config = {
        # pattern decoders
        'panel_encoding_size': args.panel_encoding_multiplier * 10,
        'panel_n_layers': args.panel_n_layers,
        'pattern_encoding_size': args.pattern_encoding_multiplier * 10,
        'pattern_n_layers': args.pattern_n_layers,
        'panel_decoder': args.panel_decoder,
        'pattern_decoder': args.pattern_decoder,

        # stitches
        'stitch_tag_dim': args.st_tag_len, 

        # EdgeConv params
        'conv_depth': args.conv_depth, 
        'k_neighbors': args.k_multiplier * 5, 
        'EConv_hidden': args.ec_hidden_multiplier * 8, 
        'EConv_hidden_depth': args.ec_hidden_depth, 
        'EConv_feature': args.ec_feature_multiplier * 8, 
        'EConv_aggr': args.ec_conv_aggr, 
        'global_pool': args.ec_global_aggr, 
        'skip_connections': bool(args.ec_skip),
        'graph_pooling': bool(args.ec_gpool),
        'pool_ratio': args.ec_gpool_ratio,  # only used when the graph pooling is enabled
    }

    loss_config = {
        # Extra loss parameters
        'panel_origin_invariant_loss': False,
        'panel_order_inariant_loss': True,
        'order_by': 'stitches',   # placement
        'stitch_tags_margin': args.st_tag_margin,
        'stitch_hardnet_version': args.st_tag_hardnet,
        'loop_loss_weight': 1.,
        'stitch_tags_margin': 0.3,
        'epoch_with_stitches': 40,  # 40, 
    }

    return data_config, nn_config, loss_config, args.net_seed


def get_data_config(in_config, old_stats=False):
    """Shortcut to control data configuration
        Note that the old experiment is HARDCODED!!!!!"""
    if old_stats:
        # get data stats from older runs to save runtime
        old_experiment = WandbRunWrappper(
            system_info['wandb_username'],
            project_name='Garments-Reconstruction', 
            run_name='Tee-JS-orderless-placement-origin-match', run_id='2q9aguq9'
            # run_name='multi-all-split-data-stats', run_id='2m2w6uns'
        )
        # NOTE data stats are ONLY correct for a specific data split, so these two need to go together
        split, _, data_config = old_experiment.data_info()
        data_config = {
            'standardize': data_config['standardize'],
            'max_pattern_len': data_config['max_pattern_len'],
            'max_panel_len': data_config['max_panel_len'],
            'max_num_stitches': data_config['max_num_stitches'],  # the rest of the info is not needed here
            'max_datapoints_per_type': data_config['max_datapoints_per_type'] if 'max_datapoints_per_type' in data_config else None  # keep the numbers too
        }
    else:  # default split for reproducibility
        # NOTE addining 'filename' property to the split will force the data to be loaded from that list, instead of being randomly generated
        split = {'valid_per_type': 150, 'test_per_type': 150, 'random_seed': 10, 'type': 'count'}   # , 'filename': './wandb/data_split.json'} 
        data_config = {'max_datapoints_per_type': 1000}  # upper limit of how much data to grab from each type

    # update with freshly configured values
    data_config.update(in_config)
    
    print(split)

    return split, data_config


if __name__ == "__main__":
    np.set_printoptions(precision=4, suppress=True)  # for readability

    dataset_list = [
        # 'data_uni_1000_tee_200527-14-50-42_regen_200612-16-56-43',
        # 'data_uni_1000_skirt_4_panels_200616-14-14-40', 
<<<<<<< HEAD
        # 'data_uni_1000_pants_straight_sides_210105-10-49-02'
        # 'merged_jumpsuit_sleeveless_950_210412-15-18-06'

        # big datasets
        'data_5000_tee_200924-16-57-59_regen_210327-15-20-23',
        # 'data_5000_skirt_4_panels_201019-12-23-24_regen_210331-16-18-32',
        # 'data_uni_1000_pants_straight_sides_210105-10-49-02',
        'merged_skirt_2_panels_700_210407-18-30-56',
        # 'merged_jumpsuit_sleeveless_950_210412-15-18-06',
        # 'merged_skirt_8_panels_950_210412-16-11-33',
        # 'merged_wb_pants_straight_1150_210421-10-50-34',
        'merged_tee_sleeveless_1150_210420-17-50-25',
        # 'merged_jacket_1550_210420-16-54-04',
        'merged_dress_sleeveless_1350_210422-11-26-50',
        # 'merged_wb_dress_sleeveless_1350_210423-13-14-22',
        # 'merged_jacket_hood_1700_210425-21-23-1'
=======
        'data_uni_1000_pants_straight_sides_210105-10-49-02',
        'merged_jumpsuit_sleeveless_950_210412-15-18-06',
        'merged_tee_sleeveless_1150_210420-17-50-25'
>>>>>>> cdda04f1
    ]
    in_data_config, in_nn_config, in_loss_config, net_seed = get_values_from_args()

    system_info = customconfig.Properties('./system.json')
    experiment = WandbRunWrappper(
        system_info['wandb_username'], 
        project_name='Garments-Reconstruction', 
<<<<<<< HEAD
        run_name='Tee-dress-orderl-placement-origin', 
=======
        run_name='order-by-stitches', 
>>>>>>> cdda04f1
        run_id=None, no_sync=False)   # set run id to resume unfinished run!

    # NOTE this dataset involves point sampling SO data stats from previous runs might not be correct, especially if we change the number of samples
    split, data_config = get_data_config(in_data_config, old_stats=False)

    data_config.update(data_folders=dataset_list)
    # dataset = data.Garment2DPatternDataset(
    #    Path(system_info['datasets_path']), data_config, gt_caching=True, feature_caching=True)
    dataset = data.Garment3DPatternFullDataset(system_info['datasets_path'], 
                                               data_config, gt_caching=True, feature_caching=True)

    trainer = Trainer(experiment, dataset, split, with_norm=True, with_visualization=True)  # only turn on visuals on custom garment data

    trainer.init_randomizer(net_seed)
    # model = nets.GarmentPanelsAE(dataset.config, in_nn_config, in_loss_config)
    # model = nets.GarmentPatternAE(dataset.config, in_nn_config, in_loss_config)
    # model = nets.GarmentFullPattern3D(dataset.config, in_nn_config, in_loss_config)
    model = nets.GarmentFullPattern3DDisentangle(dataset.config, in_nn_config, in_loss_config)

    # Multi-GPU!!!
    model = nn.DataParallel(model, device_ids=['cuda:0', 'cuda:1', 'cuda:2'])
    model.module.config['device_ids'] = model.device_ids

    model.module.loss.with_quality_eval = True  # False to save compute time
    if hasattr(model.module, 'config'):
        trainer.update_config(NN=model.module.config)  # save NN configuration

    trainer.fit(model)  # Magic happens here

    # --------------- Final evaluation -- same as in test.py --------------
    # On the best-performing model
    try:
        model.load_state_dict(experiment.load_best_model()['model_state_dict'])
    except BaseException as e:  # not the best to catch all the exceptions here, but should work for most of cases foe now
        print(e)
        print('Train::Warning::Proceeding to evaluation with the current (final) model state')

    datawrapper = trainer.datawraper

    final_metrics = metrics.eval_metrics(model, datawrapper, 'validation')
    print('Validation metrics: {}'.format(final_metrics))
    experiment.add_statistic('valid_on_best', final_metrics)

    final_metrics = metrics.eval_metrics(model, datawrapper, 'valid_per_data_folder')
    print('Validation metrics breakdown: {}'.format(final_metrics))
    experiment.add_statistic('valid', final_metrics)

    final_metrics = metrics.eval_metrics(model, datawrapper, 'test')
    print('Test metrics: {}'.format(final_metrics))
    experiment.add_statistic('test_on_best', final_metrics)

    final_metrics = metrics.eval_metrics(model, datawrapper, 'test_per_data_folder')
    print('Test metrics breakdown: {}'.format(final_metrics))
    experiment.add_statistic('test', final_metrics)

    # save TSNE plot
    garment_enc, garment_classes, panel_enc, panel_classes = tsne_plot.get_encodings(model, datawrapper.get_loader('test'), dataset)

    tsne_plot.tsne_plot(garment_enc, garment_classes, 2, experiment.local_path(), 'garments', dpi=150)
    tsne_plot.tsne_plot(panel_enc, panel_classes, 2, experiment.local_path(), 'panels', dpi=150)
    tsne_plot.tsne_plot(garment_enc, garment_classes, 3, experiment.local_path(), 'garments', dpi=150)
    tsne_plot.tsne_plot(panel_enc, panel_classes, 3, experiment.local_path(), 'panels', dpi=150)

    # save predictions
    prediction_path = datawrapper.predict(model, save_to=Path(system_info['output']), sections=['validation', 'test'])
    print('Predictions saved to {}'.format(prediction_path))
    # reflect predictions info in expetiment
    experiment.add_statistic('predictions_folder', prediction_path.name)
    art_name = 'multi-data' if len(datawrapper.dataset.data_folders) > 1 else datawrapper.dataset.data_folders[0]

    experiment.add_artifact(prediction_path, art_name, 'result')<|MERGE_RESOLUTION|>--- conflicted
+++ resolved
@@ -135,7 +135,6 @@
     dataset_list = [
         # 'data_uni_1000_tee_200527-14-50-42_regen_200612-16-56-43',
         # 'data_uni_1000_skirt_4_panels_200616-14-14-40', 
-<<<<<<< HEAD
         # 'data_uni_1000_pants_straight_sides_210105-10-49-02'
         # 'merged_jumpsuit_sleeveless_950_210412-15-18-06'
 
@@ -152,11 +151,6 @@
         'merged_dress_sleeveless_1350_210422-11-26-50',
         # 'merged_wb_dress_sleeveless_1350_210423-13-14-22',
         # 'merged_jacket_hood_1700_210425-21-23-1'
-=======
-        'data_uni_1000_pants_straight_sides_210105-10-49-02',
-        'merged_jumpsuit_sleeveless_950_210412-15-18-06',
-        'merged_tee_sleeveless_1150_210420-17-50-25'
->>>>>>> cdda04f1
     ]
     in_data_config, in_nn_config, in_loss_config, net_seed = get_values_from_args()
 
@@ -164,11 +158,7 @@
     experiment = WandbRunWrappper(
         system_info['wandb_username'], 
         project_name='Garments-Reconstruction', 
-<<<<<<< HEAD
         run_name='Tee-dress-orderl-placement-origin', 
-=======
-        run_name='order-by-stitches', 
->>>>>>> cdda04f1
         run_id=None, no_sync=False)   # set run id to resume unfinished run!
 
     # NOTE this dataset involves point sampling SO data stats from previous runs might not be correct, especially if we change the number of samples
