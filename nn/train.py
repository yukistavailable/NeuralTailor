from pathlib import Path
import argparse
import numpy as np

# My modules
import customconfig
import data
import nets
import metrics
from trainer import Trainer
from experiment import WandbRunWrappper


def get_values_from_args():
    """command line arguments to control the run for running wandb Sweeps!"""
    # https://stackoverflow.com/questions/40001892/reading-named-command-arguments
    parser = argparse.ArgumentParser()
    
    # Default values from run 3cyu4gef, best accuracy\speed after sweep y1mmngej

    # basic
    parser.add_argument('--mesh_samples_multiplier', '-m', help='number of samples per mesh as multiplier of 500', type=int, default=5)
    parser.add_argument('--net_seed', '-ns', help='random seed for net initialization', type=float, default=916143406)
    # Pattern decoder
    parser.add_argument('--pattern_encoding_multiplier', '-pte', help='size of pattern encoding as multiplier of 10', type=int, default=9)
    parser.add_argument('--pattern_n_layers', '-ptl', help='number of layers in pattern decoder', type=int, default=2)
    parser.add_argument('--panel_encoding_multiplier', '-pe', help='size of panel encoding as multiplier of 10', type=int, default=10)
    parser.add_argument('--panel_n_layers', '-pl', help='number of layers in panel decoder', type=int, default=3)
    parser.add_argument('--pattern_decoder', '-rdec', help='type of pattern decoder module', type=str, default='LSTMDecoderModule')
    parser.add_argument('--panel_decoder', '-ldec', help='type of panel decoder module', type=str, default='LSTMDecoderModule')
    # EdgeConv
    parser.add_argument('--conv_depth', '-cd', help='number of convolutional layers in EdgeConv', type=int, default=2)
    parser.add_argument('--k_multiplier', '-k', help='number of nearest neigbors for graph construction in EdgeConv as multiplier of 5', type=int, default=1)  # 2
    parser.add_argument('--ec_hidden_multiplier', '-ech', help='size of EdgeConv hidden layers as multiplier of 8', type=int, default=25)
    parser.add_argument('--ec_hidden_depth', '-echd', help='number of hidden layers in EdgeConv', type=int, default=2)
    parser.add_argument('--ec_feature_multiplier', '-ecf', help='size of EdgeConv feature on each conv as multiplier of 8', type=int, default=14)
    parser.add_argument('--ec_conv_aggr', '-ecca', help='type of feature aggregation in EdgeConv on edge level', type=str, default='max')
    parser.add_argument('--ec_global_aggr', '-ecga', help='type of feature aggregation in EdgeConv on graph level', type=str, default='mean')
    parser.add_argument('--ec_skip', '-ecsk', help='Wether to use skip connections in EdgeConv', type=int, default=0)
    parser.add_argument('--ec_gpool', '-ecgp', help='Wether to use graph pooling after convolution in EdgeConv', type=int, default=0)
    parser.add_argument('--ec_gpool_ratio', '-ecr', help='ratio of graph pooling in EdgeConv', type=float, default=0.1)

    args = parser.parse_args()
    print(args)

    data_config = {
        'mesh_samples': args.mesh_samples_multiplier * 500
    }

    nn_config = {
        # pattern decoders
        'panel_encoding_size': args.panel_encoding_multiplier * 10,
        'panel_n_layers': args.panel_n_layers,
        'pattern_encoding_size': args.pattern_encoding_multiplier * 10,
        'pattern_n_layers': args.pattern_n_layers,
        'panel_decoder': args.panel_decoder,
        'pattern_decoder': args.pattern_decoder,

        # EdgeConv params
        'conv_depth': args.conv_depth, 
        'k_neighbors': args.k_multiplier * 5, 
        'EConv_hidden': args.ec_hidden_multiplier * 8, 
        'EConv_hidden_depth': args.ec_hidden_depth, 
        'EConv_feature': args.ec_feature_multiplier * 8, 
        'EConv_aggr': args.ec_conv_aggr, 
        'global_pool': args.ec_global_aggr, 
        'skip_connections': bool(args.ec_skip),
        'graph_pooling': bool(args.ec_gpool),
        'pool_ratio': args.ec_gpool_ratio  # only used when the graph pooling is enabled
    }

    return data_config, nn_config, args.net_seed


def get_data_config(in_config, old_stats=False):
    """Shortcut to control data configuration
        Note that the old experiment is HARDCODED!!!!!"""
    if old_stats:
        # get data stats from older runs to save runtime
        old_experiment = WandbRunWrappper(
            system_info['wandb_username'],
            project_name='Garments-Reconstruction', 
            run_name='multi-dataset-run-tee-skirts', run_id='30lcrfot'
        )
        # NOTE data stats are ONLY correct for a specific data split, so these two need to go together
        split, _, data_config = old_experiment.data_info()
        data_config = {
            'standardize': data_config['standardize']  # the rest of the info is not needed here
        }
    else:  # default split for reproducibility
        split = {'valid_percent': 10, 'test_percent': 10, 'random_seed': 10} 
        data_config = {}

    print(data_config)
    # update with freshly configured values
    data_config.update(in_config)
    print(data_config)

    return split, data_config


if __name__ == "__main__":
    np.set_printoptions(precision=4, suppress=True)  # for readability

    # dataset_folder = 'data_1000_skirt_4_panels_200616-14-14-40'
    dataset_folder = 'data_1000_tee_200527-14-50-42_regen_200612-16-56-43'
<<<<<<< HEAD
    dataset_list = ['data_1000_tee_200527-14-50-42_regen_200612-16-56-43']
        # 'data_1000_skirt_4_panels_200616-14-14-40', 
        # 'data_500_pants_straight_sides_201223-12-48-10', 'data_500_pants_flare_201222-11-33-00',
        # 'data_1000_pants_straight_sides_210105-10-49-02']
=======
    dataset_list = [
        'data_1000_tee_200527-14-50-42_regen_200612-16-56-43',
        'data_1000_skirt_4_panels_200616-14-14-40', 
        'data_1000_pants_straight_sides_210105-10-49-02'
    ]
        # 'data_500_pants_straight_sides_201223-12-48-10', 'data_500_pants_flare_201222-11-33-00']
>>>>>>> 3cf60285
    in_data_config, in_nn_config, net_seed = get_values_from_args()

    system_info = customconfig.Properties('./system.json')
    experiment = WandbRunWrappper(
        system_info['wandb_username'], 
        project_name='Garments-Reconstruction', 
        run_name='multi-tee-skirt-pants', 
        run_id=None, no_sync=False)   # set run id to resume unfinished run!

    # NOTE this dataset involves point sampling SO data stats from previous runs might not be correct, especially if we change the number of samples
    split, data_config = get_data_config(in_data_config, old_stats=False)

    data_config.update(data_folders=dataset_list)
    # dataset = data.Garment2DPatternDataset(Path(system_info['datasets_path']) / dataset_folder, data_config, gt_caching=True, feature_caching=True)
    dataset = data.Garment3DPatternFullDataset(system_info['datasets_path'], 
                                               data_config, gt_caching=True, feature_caching=True)

    trainer = Trainer(experiment, dataset, split, with_norm=True, with_visualization=True)  # only turn on visuals on custom garment data

    trainer.init_randomizer(net_seed)
    # model = nets.GarmentPatternAE(dataset.config['element_size'], dataset.config['panel_len'], dataset.config['standardize'], 
    #     in_nn_config)
    model = nets.GarmentFullPattern3D(dataset.config, in_nn_config)
    model.with_quality_eval = True  # False to save compute time
    if hasattr(model, 'config'):
        trainer.update_config(NN=model.config)  # save NN configuration

    trainer.fit(model)  # Magic happens here

    # --------------- Final evaluation -- same as in test.py --------------
    # On the best-performing model
    try:
        model.load_state_dict(experiment.load_best_model()['model_state_dict'])
    except BaseException as e:  # not the best to catch all the exceptions here, but should work for most of cases foe now
        print(e)
        print('Train::Warning::Proceeding to evaluation with the current (final) model state')

    dataset_wrapper = trainer.datawraper

    final_metrics = metrics.eval_metrics(model, dataset_wrapper, 'validation')
    print('Validation metrics: {}'.format(final_metrics))
    experiment.add_statistic('valid_on_best', final_metrics)

    final_metrics = metrics.eval_metrics(model, dataset_wrapper, 'valid_per_data_folder')
    print('Validation metrics breakdown: {}'.format(final_metrics))
    experiment.add_statistic('valid_best_breakdown', final_metrics)

    final_metrics = metrics.eval_metrics(model, dataset_wrapper, 'test')
    print('Test metrics: {}'.format(final_metrics))
    experiment.add_statistic('test_on_best', final_metrics)

    final_metrics = metrics.eval_metrics(model, dataset_wrapper, 'test_per_data_folder')
    print('Test metrics breakdown: {}'.format(final_metrics))
    experiment.add_statistic('test_best_breakdown', final_metrics)

    # print(dataset[276]['features'])  # first element of validation set

    # save predictions
    prediction_path = dataset_wrapper.predict(model, save_to=Path(system_info['output']), sections=['validation', 'test'])
    print('Predictions saved to {}'.format(prediction_path))
    # reflect predictions info in expetiment
    experiment.add_statistic('predictions_folder', prediction_path.name)
    art_name = 'multi-data' if len(dataset_wrapper.dataset.data_folders) > 1 else dataset_wrapper.dataset.data_folders[0]

    experiment.add_artifact(prediction_path, art_name, 'result')
<|MERGE_RESOLUTION|>--- conflicted
+++ resolved
@@ -104,19 +104,12 @@
 
     # dataset_folder = 'data_1000_skirt_4_panels_200616-14-14-40'
     dataset_folder = 'data_1000_tee_200527-14-50-42_regen_200612-16-56-43'
-<<<<<<< HEAD
-    dataset_list = ['data_1000_tee_200527-14-50-42_regen_200612-16-56-43']
-        # 'data_1000_skirt_4_panels_200616-14-14-40', 
-        # 'data_500_pants_straight_sides_201223-12-48-10', 'data_500_pants_flare_201222-11-33-00',
-        # 'data_1000_pants_straight_sides_210105-10-49-02']
-=======
     dataset_list = [
         'data_1000_tee_200527-14-50-42_regen_200612-16-56-43',
         'data_1000_skirt_4_panels_200616-14-14-40', 
         'data_1000_pants_straight_sides_210105-10-49-02'
     ]
         # 'data_500_pants_straight_sides_201223-12-48-10', 'data_500_pants_flare_201222-11-33-00']
->>>>>>> 3cf60285
     in_data_config, in_nn_config, net_seed = get_values_from_args()
 
     system_info = customconfig.Properties('./system.json')
