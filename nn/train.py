--- conflicted
+++ resolved
@@ -104,13 +104,8 @@
         # get data stats from older runs to save runtime
         old_experiment = WandbRunWrappper(
             system_info['wandb_username'],
-<<<<<<< HEAD
             project_name='Garments-Reconstruction', 
             run_name='Tee-JS-orderless-placement-origin-match', run_id='2q9aguq9'
-=======
-            project_name='Test-Garments-Reconstruction', 
-            run_name='attention-3d', run_id='p7su8wbw'
->>>>>>> 89396d30
             # run_name='multi-all-split-data-stats', run_id='2m2w6uns'
         )
         # NOTE data stats are ONLY correct for a specific data split, so these two need to go together
@@ -125,11 +120,7 @@
     else:  # default split for reproducibility
         # NOTE addining 'filename' property to the split will force the data to be loaded from that list, instead of being randomly generated
         split = {'valid_per_type': 150, 'test_per_type': 150, 'random_seed': 10, 'type': 'count'}   # , 'filename': './wandb/data_split.json'} 
-<<<<<<< HEAD
         data_config = {'max_datapoints_per_type': 800}  # upper limit of how much data to grab from each type
-=======
-        data_config = {'max_datapoints_per_type': 500}  # upper limit of how much data to grab from each type
->>>>>>> 89396d30
 
     # update with freshly configured values
     data_config.update(in_config)
@@ -145,7 +136,6 @@
     dataset_list = [
         # 'data_uni_1000_tee_200527-14-50-42_regen_200612-16-56-43',
         # 'data_uni_1000_skirt_4_panels_200616-14-14-40', 
-<<<<<<< HEAD
         # 'data_uni_1000_pants_straight_sides_210105-10-49-02'
         # 'merged_jumpsuit_sleeveless_950_210412-15-18-06'
 
@@ -162,24 +152,14 @@
         # 'merged_dress_sleeveless_1350_210422-11-26-50',
         # 'merged_wb_dress_sleeveless_1350_210423-13-14-22',
         # 'merged_jacket_hood_1700_210425-21-23-1'
-=======
-        # 'data_uni_1000_pants_straight_sides_210105-10-49-02',
-        # 'merged_jumpsuit_sleeveless_950_210412-15-18-06',
-        # 'merged_tee_sleeveless_1150_210420-17-50-25'
->>>>>>> 89396d30
     ]
     in_data_config, in_nn_config, in_loss_config, net_seed = get_values_from_args()
 
     system_info = customconfig.Properties('./system.json')
     experiment = WandbRunWrappper(
         system_info['wandb_username'], 
-<<<<<<< HEAD
-        project_name='Garments-Reconstruction', 
-        run_name='Tee-JS-orderless-stitches', 
-=======
         project_name='Test-Garments-Reconstruction', 
         run_name='attention-3d-ordered', 
->>>>>>> 89396d30
         run_id=None, no_sync=False)   # set run id to resume unfinished run!
 
     # NOTE this dataset involves point sampling SO data stats from previous runs might not be correct, especially if we change the number of samples
@@ -196,9 +176,9 @@
     trainer.init_randomizer(net_seed)
     # model = nets.GarmentPanelsAE(dataset.config, in_nn_config, in_loss_config)
     # model = nets.GarmentPatternAE(dataset.config, in_nn_config, in_loss_config)
-<<<<<<< HEAD
     # model = nets.GarmentFullPattern3D(dataset.config, in_nn_config, in_loss_config)
-    model = nets.GarmentFullPattern3DDisentangle(dataset.config, in_nn_config, in_loss_config)
+    # model = nets.GarmentFullPattern3DDisentangle(dataset.config, in_nn_config, in_loss_config)
+    model = nets.GarmentAttentivePattern3D(dataset.config, in_nn_config, in_loss_config)
 
     # Multi-GPU!!!
     model = nn.DataParallel(model, device_ids=['cuda:0', 'cuda:1', 'cuda:2'])
@@ -207,13 +187,6 @@
     model.module.loss.with_quality_eval = True  # False to save compute time
     if hasattr(model.module, 'config'):
         trainer.update_config(NN=model.module.config)  # save NN configuration
-=======
-    # model = nets.GarmentFullPattern3DDisentangle(dataset.config, in_nn_config, in_loss_config)
-    model = nets.GarmentAttentivePattern3D(dataset.config, in_nn_config, in_loss_config)
-    model.loss.with_quality_eval = True  # False to save compute time
-    if hasattr(model, 'config'):
-        trainer.update_config(NN=model.config)  # save NN configuration
->>>>>>> 89396d30
 
     trainer.fit(model)  # Magic happens here
 
